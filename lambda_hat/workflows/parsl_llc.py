#!/usr/bin/env python3
"""Parsl workflow for Lambda-Hat: N targets × M samplers with optional promotion.

Stages:
  A. Build targets (neural networks + datasets)
  B. Run samplers (MCMC/VI) for each target
  C. Promote results (gallery + aggregation) - OPTIONAL, opt-in via --promote

Usage:
  # Local testing (no promotion)
  lambda-hat workflow llc --config config/experiments.yaml --local

  # SLURM cluster with promotion
  lambda-hat workflow llc --config config/experiments.yaml \\
      --parsl-card config/parsl/slurm/gpu-a100.yaml --promote
"""

import argparse
import json
import logging
import sys
from pathlib import Path

import pandas as pd
import parsl
from omegaconf import OmegaConf
from parsl import python_app

from lambda_hat.artifacts import Paths, RunContext
from lambda_hat.logging_config import configure_logging
from lambda_hat.parsl_cards import load_parsl_config_from_card
from lambda_hat.workflow_utils import (
    compose_build_cfg,
    compose_sample_cfg,
    run_id_for,
    target_id_for,
)

log = logging.getLogger(__name__)

# ============================================================================
# Helper Functions
# ============================================================================


def get_executor_for_dtype(dtype_str: str) -> str:
    """Determine which executor to use based on dtype.

    Args:
        dtype_str: Either "float64" or "float32"

    Returns:
        Executor label: "htex64" for float64, "htex32" for float32
    """
    return "htex64" if dtype_str == "float64" else "htex32"


def get_sampler_dtype(sample_cfg: OmegaConf, sampler_name: str) -> str:
    """Extract sampler's dtype from sample config.

    Args:
        sample_cfg: Composed sample configuration
        sampler_name: Sampler name (hmc, mclmc, sgld, vi)

    Returns:
        dtype string: "float64" or "float32"
    """
    # Read dtype from sampler config, matching sampling_runner.py logic
    if sampler_name in ("hmc", "mclmc"):
        return str(sample_cfg.sampler.get(sampler_name, {}).get("dtype", "float64"))
    elif sampler_name == "sgld":
        return str(sample_cfg.sampler.sgld.get("dtype", "float32"))
    elif sampler_name == "vi":
        return str(sample_cfg.sampler.vi.dtype)
    else:
        # Default to float32 for unknown samplers
        return "float32"


# ============================================================================
# Parsl Apps (task definitions)
# ============================================================================


@python_app
def build_target_app(cfg_yaml, target_id, experiment):
    """Build a target (train neural network) via direct command call.

    Environment is set by executor's worker_init (JAX_ENABLE_X64, MPLBACKEND).

    Args:
        cfg_yaml: Path to composed build config YAML
        target_id: Target identifier (e.g., 'tgt_abc123')
        experiment: Experiment name for artifact system

    Returns:
        dict: Build result from build_entry with keys:
            - urn: Artifact URN
            - target_id: Target ID
            - run_id: Run ID
            - L0: Initial loss
            - experiment: Experiment name
    """
    from lambda_hat.commands.build_cmd import build_entry

    return build_entry(cfg_yaml, target_id, experiment)


@python_app
def run_sampler_app(cfg_yaml, target_id, experiment, inputs=None):
    """Run a sampler (MCMC/VI) for a target via direct command call.

    Environment is set by executor's worker_init (JAX_ENABLE_X64, MPLBACKEND).

    Args:
        cfg_yaml: Path to composed sample config YAML
        target_id: Target identifier
        experiment: Experiment name for artifact system
        inputs: List of futures this task depends on (target build)

    Returns:
        dict: Sample result from sample_entry with keys:
            - run_id: Run ID
            - run_dir: Path to run directory
            - metrics: Analysis metrics
            - experiment: Experiment name
    """
    from lambda_hat.commands.sample_cmd import sample_entry

    return sample_entry(cfg_yaml, target_id, experiment)


@python_app
def promote_app(store_root, samplers, outdir, plot_name, inputs=None):
    """Promote results: create gallery with newest run per sampler via direct command call.

    Args:
        store_root: Root directory for runs
        samplers: List of sampler names
        outdir: Output directory for promotion assets
        plot_name: Name of plot to promote (e.g., 'trace.png')
        inputs: List of futures this task depends on (all sampling runs)

    Returns:
        str: Path to generated markdown snippet
    """
    from pathlib import Path

    from lambda_hat.commands.promote_cmd import promote_gallery_entry

    outdir = Path(outdir)
    outdir.mkdir(parents=True, exist_ok=True)

    snippet_out = outdir / f"gallery_{plot_name.replace('.png', '')}.md"

    return promote_gallery_entry(
        runs_root=store_root,
        samplers=samplers,
        outdir=str(outdir),
        plot_name=plot_name,
        snippet_out=str(snippet_out),
    )


# ============================================================================
# Main Workflow
# ============================================================================


def run_workflow(
    experiments_yaml,
    experiment=None,
    parsl_config_path=None,  # Deprecated, kept for compatibility
    enable_promotion=False,
    promote_plots=None,
):
    """Execute the full Lambda-Hat workflow: build → sample → (optional) promote.

    Args:
        experiments_yaml: Path to experiments config (e.g., config/experiments.yaml)
        experiment: Experiment name (default: from config or env LAMBDA_HAT_DEFAULT_EXPERIMENT)
        parsl_config_path: [DEPRECATED] Ignored (Parsl config loaded via main())
        enable_promotion: Whether to run promotion stage (default: False, opt-in)
        promote_plots: List of plot names to promote
            (default: ['trace.png', 'llc_convergence_combined.png'])

    Returns:
        Path to aggregated results parquet file
    """
    if promote_plots is None:
        promote_plots = ["trace.png", "llc_convergence_combined.png"]

    # Initialize artifact system
    paths = Paths.from_env()
    paths.ensure()

    # Load experiment configuration (Parsl config already loaded in main())
    exp = OmegaConf.load(experiments_yaml)
    experiment = experiment or exp.get("experiment") or "dev"
    jax_x64 = bool(exp.get("jax_enable_x64", True))
    # Legacy store_root for promote functionality (backward compatibility)
    store_root = exp.get("store_root", "runs")

    # Determine default executor for build tasks based on global jax_x64 setting
    build_executor = get_executor_for_dtype("float64" if jax_x64 else "float32")

    targets_conf = list(exp["targets"])
    samplers_conf = list(exp["samplers"])

    # Create RunContext for this workflow orchestration
    ctx = RunContext.create(experiment=experiment, algo="parsl_llc", paths=paths)

    log.info("Loaded %d targets and %d samplers", len(targets_conf), len(samplers_conf))
    log.info("Experiment: %s, JAX x64: %s", experiment, jax_x64)
    log.info("Run dir: %s", ctx.run_dir)
    log.info("Artifacts: %s", ctx.artifacts_dir)
    log.info("Logs: %s", ctx.logs_dir)
    log.info("Scratch: %s", ctx.scratch_dir)

    # Create config directory in scratch
    temp_cfg_dir = ctx.scratch_dir / "configs"
    temp_cfg_dir.mkdir(exist_ok=True, parents=True)

    # ========================================================================
    # Stage A: Build Targets
    # ========================================================================

    log.info("=== Stage A: Building Targets ===")
    target_futures = {}
    target_ids = []

    # Create log subdirectory for build tasks
    build_log_dir = ctx.logs_dir / "build_target"
    build_log_dir.mkdir(parents=True, exist_ok=True)

    for t in targets_conf:
        # Compose build config and compute target ID
        build_cfg = compose_build_cfg(t, jax_enable_x64=jax_x64)
        tid = target_id_for(build_cfg)
        target_ids.append(tid)

        # Write temp config YAML
        cfg_yaml_path = temp_cfg_dir / f"build_{tid}.yaml"
        cfg_yaml_path.write_text(OmegaConf.to_yaml(build_cfg))

        # Submit build job (uses artifact system via command modules)
<<<<<<< HEAD
        log.info("  Submitting build for %s (model=%s, data=%s)", tid, t["model"], t["data"])
=======
        print(
            f"  Submitting build for {tid} (model={t['model']}, data={t['data']}) → {build_executor}"
        )
>>>>>>> c0f6ce6e
        future = build_target_app(
            cfg_yaml=str(cfg_yaml_path),
            target_id=tid,
            experiment=experiment,
            executor=build_executor,
        )
        target_futures[tid] = future

    # ========================================================================
    # Stage B: Run Samplers
    # ========================================================================

    log.info("=== Stage B: Running Samplers ===")
    run_futures = []
    run_records = []

    # Create log subdirectory for sampler tasks
    sample_log_dir = ctx.logs_dir / "run_sampler"
    sample_log_dir.mkdir(parents=True, exist_ok=True)

    for tid in target_ids:
        for s in samplers_conf:
            # Compose sample config and compute run ID
            sample_cfg = compose_sample_cfg(tid, s, jax_enable_x64=jax_x64)
            rid = run_id_for(sample_cfg)

            # Determine executor based on sampler's dtype
            sampler_name = s["name"]
            dtype = get_sampler_dtype(sample_cfg, sampler_name)
            executor = get_executor_for_dtype(dtype)

            # Write temp config YAML
            cfg_yaml_path = temp_cfg_dir / f"sample_{tid}_{s['name']}_{rid}.yaml"
            cfg_yaml_path.write_text(OmegaConf.to_yaml(sample_cfg))

            # Submit sampling job (uses artifact system via command modules)
<<<<<<< HEAD
            log.info("  Submitting %s for %s (run_id=%s)", s["name"], tid, rid)
=======
            print(
                f"  Submitting {sampler_name} for {tid} (run_id={rid}, dtype={dtype}) → {executor}"
            )
>>>>>>> c0f6ce6e
            future = run_sampler_app(
                cfg_yaml=str(cfg_yaml_path),
                target_id=tid,
                experiment=experiment,
                inputs=[target_futures[tid]],  # Dependency: wait for target build
                executor=executor,
            )
            run_futures.append(future)

            # Record metadata for aggregation (run_dir will be under artifact system)
            run_records.append(
                {
                    "target_id": tid,
                    "sampler": s["name"],
                    "run_id": rid,
                    "cfg_yaml": str(cfg_yaml_path),
                }
            )

    # ========================================================================
    # Wait for all runs to complete
    # ========================================================================

    log.info("=== Waiting for %d sampling runs to complete ===", len(run_futures))
    failed_runs = []

    for i, (future, record) in enumerate(zip(run_futures, run_records), 1):
        try:
            future.result()
            target_id = record["target_id"]
            sampler = record["sampler"]
            run_id = record["run_id"]
            log.info("  [%d/%d] ✓ %s/%s/%s", i, len(run_futures), target_id, sampler, run_id)
        except Exception as e:
            # Construct log paths from record metadata
            stderr_path = (
                sample_log_dir / f"{record['target_id']}_{record['sampler']}_{record['run_id']}.err"
            )
            stdout_path = (
                sample_log_dir / f"{record['target_id']}_{record['sampler']}_{record['run_id']}.log"
            )

            # Read last 15 lines of stderr if available
            stderr_tail = ""
            if stderr_path.exists():
                try:
                    with open(stderr_path) as f:
                        lines = f.readlines()
                        stderr_tail = "".join(lines[-15:])
                except Exception:
                    pass

            target_id = record["target_id"]
            sampler = record["sampler"]
            run_id = record["run_id"]
            log.error("  [%d/%d] ✗ FAILED: %s/%s/%s", i, len(run_futures), target_id, sampler, run_id)
            log.error("    Error: %s", str(e))
            log.error("    Stderr:  %s", stderr_path)
            log.error("    Stdout:  %s", stdout_path)

            if stderr_tail:
                log.error("    --- Last 15 lines of stderr ---")
                for line in stderr_tail.splitlines():
                    log.error("    %s", line)
                log.error("    --- End stderr ---")

            failed_runs.append({**record, "error": str(e), "stderr_path": str(stderr_path)})

    # Summary of failures
    if failed_runs:
        log.error("⚠ FAILURE SUMMARY: %d of %d runs failed", len(failed_runs), len(run_futures))
        for fr in failed_runs:
            log.error("  • %s/%s/%s", fr["target_id"], fr["sampler"], fr["run_id"])
            log.error("    Check logs: %s", fr["stderr_path"])

    # ========================================================================
    # Stage C: Promotion (optional, opt-in)
    # ========================================================================

    if enable_promotion:
        log.info("=== Stage C: Promotion ===")
        unique_samplers = sorted({s["name"] for s in samplers_conf})

        # Promotion outputs go to artifacts directory
        outdir = ctx.artifacts_dir / "promotion"

        # Promote each plot type
        for plot_name in promote_plots:
            log.info("  Promoting %s...", plot_name)
            promote_future = promote_app(
                store_root=store_root,
                samplers=unique_samplers,
                outdir=str(outdir),
                plot_name=plot_name,
                inputs=run_futures,  # Wait for all runs
            )
            try:
                md_path = promote_future.result()
                log.info("    → Gallery written to %s", md_path)
            except Exception as e:
                log.error("    → Promotion FAILED: %s", e)
    else:
        log.info("=== Stage C: Promotion skipped (use --promote to enable) ===")

    # ========================================================================
    # Aggregate results into single parquet file
    # ========================================================================

    log.info("=== Aggregating Results ===")
    rows = []

    # Find all run directories under the experiment (sample entrypoint creates them)
    # They're named like: 20251116T...-vi-tgt_abc123...-123abc/
    experiment_runs_dir = paths.experiments / experiment / "runs"
    if experiment_runs_dir.exists():
        for run_dir in experiment_runs_dir.glob("*/"):
            analysis_path = run_dir / "analysis.json"
            manifest_path = run_dir / "manifest.json"

            if analysis_path.exists() and manifest_path.exists():
                try:
                    metrics = json.loads(analysis_path.read_text())
                    manifest = json.loads(manifest_path.read_text())

                    # Combine manifest metadata with analysis metrics
                    row = {
                        "run_id": manifest.get("run_id"),
                        "target_id": manifest.get("target_id"),
                        "sampler": manifest.get("sampler"),
                        "experiment": manifest.get("experiment"),
                        **metrics,
                    }
                    rows.append(row)
                except Exception as e:
                    log.warning("  Warning: Failed to read %s or %s: %s", analysis_path, manifest_path, e)
            elif not analysis_path.exists():
                log.warning("  Warning: Missing analysis.json at %s", analysis_path)

    df = pd.DataFrame(rows)
    output_path = ctx.artifacts_dir / "llc_runs.parquet"

    df.to_parquet(output_path, index=False)
    log.info("Wrote %d rows to %s", len(df), output_path)

    return output_path


# ============================================================================
# CLI
# ============================================================================


def main():
    """CLI entry point for Parsl workflow."""
    parser = argparse.ArgumentParser(
        description="Run Lambda-Hat workflow with Parsl",
        formatter_class=argparse.RawDescriptionHelpFormatter,
        epilog=__doc__,
    )
    parser.add_argument(
        "--config",
        default="config/experiments.yaml",
        help="Path to experiments config (default: config/experiments.yaml)",
    )
    parser.add_argument(
        "--experiment",
        default=None,
        help="Experiment name (default: from config or env LAMBDA_HAT_DEFAULT_EXPERIMENT)",
    )
    parser.add_argument(
        "--parsl-card",
        default=None,
        help="Path to Parsl YAML card (e.g., config/parsl/slurm/cpu.yaml)",
    )
    parser.add_argument(
        "--set",
        dest="parsl_sets",
        action="append",
        default=[],
        help=(
            "Override Parsl card values (OmegaConf dotlist), "
            "e.g.: --set walltime=04:00:00 --set gpus_per_node=1"
        ),
    )
    parser.add_argument(
        "--local",
        action="store_true",
        help="Use local HTEX executors (equivalent to --parsl-card config/parsl/local.yaml)",
    )
    parser.add_argument(
        "--promote",
        action="store_true",
        help="Run promotion stage (gallery generation) after sampling (opt-in)",
    )
    parser.add_argument(
        "--promote-plots",
        default="trace.png,llc_convergence_combined.png",
        help="Comma-separated plots to promote when --promote is used (default: trace,convergence)",
    )

    args = parser.parse_args()

    # Configure logging at entrypoint
    configure_logging()

    # Initialize artifact system early to get RunContext for Parsl run_dir
    from lambda_hat.artifacts import Paths, RunContext

    paths_early = Paths.from_env()
    paths_early.ensure()
    exp_early = OmegaConf.load(args.config)
    experiment_early = args.experiment or exp_early.get("experiment") or "dev"
    ctx_early = RunContext.create(experiment=experiment_early, algo="parsl_llc", paths=paths_early)

    # Resolve Parsl config
    if args.local and not args.parsl_card:
        # Local mode: load local.yaml card with RunContext run_dir
        log.info("Using Parsl mode: local (dual HTEX)")
        local_card_path = Path("config/parsl/local.yaml")
        if not local_card_path.exists():
            log.error("Local card not found: %s", local_card_path)
            sys.exit(1)
        parsl_cfg = load_parsl_config_from_card(local_card_path, [f"run_dir={ctx_early.parsl_dir}"])
    elif args.parsl_card:
        # Card-based config with run_dir override
        card_path = Path(args.parsl_card)
        if not card_path.is_absolute():
            card_path = Path.cwd() / card_path
        if not card_path.exists():
            log.error("Parsl card not found: %s", card_path)
            sys.exit(1)
        log.info("Using Parsl card: %s", card_path)
        # Add run_dir override to parsl_sets
        parsl_sets_with_rundir = (args.parsl_sets or []) + [f"run_dir={ctx_early.parsl_dir}"]
        if args.parsl_sets:
            log.info("  Overrides: %s", args.parsl_sets)
        parsl_cfg = load_parsl_config_from_card(card_path, parsl_sets_with_rundir)
    else:
        log.error("Error: Must specify either --local or --parsl-card")
        sys.exit(1)

    # Parse promote plots
    promote_plots = [p.strip() for p in args.promote_plots.split(",") if p.strip()]

    # Run workflow
    log.info("Using experiments config: %s", args.config)
    if args.experiment:
        log.info("Experiment: %s", args.experiment)
    if args.promote:
        log.info("Promotion enabled: %s", promote_plots)
    else:
        log.info("Promotion disabled (use --promote to enable)")

    # Load Parsl config
    parsl.load(parsl_cfg)

    try:
        output_path = run_workflow(
            args.config,
            experiment=args.experiment,
            enable_promotion=args.promote,
            promote_plots=promote_plots,
        )
        log.info("✓ Workflow complete! Results: %s", output_path)
    except Exception as e:
        log.error("✗ Workflow failed: %s", e)
        raise
    finally:
        parsl.clear()


if __name__ == "__main__":
    main()<|MERGE_RESOLUTION|>--- conflicted
+++ resolved
@@ -244,13 +244,13 @@
         cfg_yaml_path.write_text(OmegaConf.to_yaml(build_cfg))
 
         # Submit build job (uses artifact system via command modules)
-<<<<<<< HEAD
-        log.info("  Submitting build for %s (model=%s, data=%s)", tid, t["model"], t["data"])
-=======
-        print(
-            f"  Submitting build for {tid} (model={t['model']}, data={t['data']}) → {build_executor}"
+        log.info(
+            "  Submitting build for %s (model=%s, data=%s) → %s",
+            tid,
+            t["model"],
+            t["data"],
+            build_executor,
         )
->>>>>>> c0f6ce6e
         future = build_target_app(
             cfg_yaml=str(cfg_yaml_path),
             target_id=tid,
@@ -287,13 +287,14 @@
             cfg_yaml_path.write_text(OmegaConf.to_yaml(sample_cfg))
 
             # Submit sampling job (uses artifact system via command modules)
-<<<<<<< HEAD
-            log.info("  Submitting %s for %s (run_id=%s)", s["name"], tid, rid)
-=======
-            print(
-                f"  Submitting {sampler_name} for {tid} (run_id={rid}, dtype={dtype}) → {executor}"
+            log.info(
+                "  Submitting %s for %s (run_id=%s, dtype=%s) → %s",
+                sampler_name,
+                tid,
+                rid,
+                dtype,
+                executor,
             )
->>>>>>> c0f6ce6e
             future = run_sampler_app(
                 cfg_yaml=str(cfg_yaml_path),
                 target_id=tid,
