#!/usr/bin/env python3
"""Optuna + Parsl orchestrator for hyperparameter optimization.

Bayesian optimization workflow that:
1. Computes HMC reference LLC estimates for N problems
2. Optimizes method hyperparameters (SGLD/VI/MCLMC) to minimize |LLC - LLC_ref|
3. Uses Optuna's ask-and-tell API with Parsl for parallel trial execution
4. Aggregates all trials into a single results parquet file

Usage:
  # Local testing
  lambda-hat workflow optuna --config config/optuna_demo.yaml --local

  # SLURM cluster
  lambda-hat workflow optuna --config config/optuna_demo.yaml \\
      --parsl-card config/parsl/slurm/cpu.yaml

See plans/optuna.md for design details.
"""

import argparse
import json
import logging
import pickle
import sys
import time
from pathlib import Path

import optuna
import pandas as pd
import parsl
from omegaconf import OmegaConf

from lambda_hat.id_utils import problem_id, trial_id
<<<<<<< HEAD
from lambda_hat.logging_config import configure_logging
from lambda_hat.parsl_cards import build_parsl_config_from_card, load_parsl_config_from_card
=======
from lambda_hat.parsl_cards import load_parsl_config_from_card
>>>>>>> c0f6ce6e
from lambda_hat.runners.parsl_apps import compute_hmc_reference, run_method_trial

log = logging.getLogger(__name__)


def huber_loss(x, delta=0.1):
    """Huber loss for robust objective.

    Args:
        x: Error value
        delta: Transition point between quadratic and linear (default: 0.1)

    Returns:
        float: Huber loss
    """
    ax = abs(x)
    return 0.5 * x * x / delta if ax <= delta else ax - 0.5 * delta


def objective_from_metrics(llc_hat, llc_ref, huber_delta=None):
    """Compute objective for Optuna from LLC estimates.

    Args:
        llc_hat: Estimated LLC from method
        llc_ref: Reference LLC from HMC
        huber_delta: Huber delta (None = absolute error)

    Returns:
        float: Objective value to minimize
    """
    diff = llc_hat - llc_ref
    return huber_loss(diff, huber_delta) if huber_delta else abs(diff)


def suggest_method_params(trial, method_name):
    """Suggest hyperparameters for a method using Optuna trial.

    Args:
        trial: Optuna Trial object
        method_name: Method name ("sgld", "vi", "mclmc")

    Returns:
        dict: Hyperparameters for the method
    """
    if method_name == "sgld":
        return {
            "eta0": trial.suggest_float("eta0", 1e-6, 1e-1, log=True),
            "gamma": trial.suggest_float("gamma", 0.3, 1.0),
            "batch": trial.suggest_categorical("batch", [32, 64, 128, 256]),
            "precond_type": trial.suggest_categorical("precond_type", ["rmsprop", "adam"]),
            "steps": trial.suggest_int("steps", 5000, 20000, step=1000),
        }
    elif method_name == "vi":
        return {
            "lr": trial.suggest_float("lr", 1e-5, 5e-2, log=True),
            "M": trial.suggest_categorical("M", [4, 8, 16]),
            "r": trial.suggest_categorical("r", [1, 2, 4]),
            "whitening_mode": trial.suggest_categorical(
                "whitening_mode", ["none", "rmsprop", "adam"]
            ),
            "steps": trial.suggest_int("steps", 3000, 10000, step=500),
            "batch_size": trial.suggest_categorical("batch_size", [128, 256, 512]),
        }
    elif method_name == "mclmc":
        return {
            "step_size": trial.suggest_float("step_size", 1e-5, 1e-1, log=True),
            "target_accept": trial.suggest_float("target_accept", 0.5, 0.9),
            "L": trial.suggest_float("L", 0.5, 2.0),
            "steps": trial.suggest_int("steps", 5000, 20000, step=1000),
        }
    else:
        raise ValueError(f"Unknown method: {method_name}")


def run_optuna_workflow(
    config_path,
    parsl_card_path=None,
    parsl_overrides=None,
    local=False,
    max_trials_per_method=200,
    batch_size=32,
    hmc_budget_sec=36000,
    method_budget_sec=6000,
    artifacts_dir="artifacts",
    results_dir="results",
    study_name=None,
    storage_url=None,
):
    """Execute Optuna hyperparameter optimization workflow.

    Args:
        config_path: Path to Optuna config YAML (problem specs)
        parsl_card_path: Path to Parsl YAML card (e.g., config/parsl/slurm/cpu.yaml)
        parsl_overrides: List of OmegaConf dotlist overrides for Parsl card
        local: Use local ThreadPool executor instead of card (default: False)
        max_trials_per_method: Maximum trials per (problem, method) (default: 200)
        batch_size: Concurrent trials per (problem, method) (default: 32)
        hmc_budget_sec: HMC reference time budget (default: 36000 = 10h)
        method_budget_sec: Method trial time budget (default: 6000 = 100min)
        artifacts_dir: Directory for artifacts (default: "artifacts", relative to CWD)
        results_dir: Directory for results (default: "results", relative to CWD)
        study_name: Optuna study name (optional, for future multi-study support)
        storage_url: Optuna storage URL (optional, defaults to in-memory)

    Returns:
        Path to results parquet file
    """
    # Convert paths to Path objects
    artifacts_dir = Path(artifacts_dir)
    results_dir = Path(results_dir)
    results_dir.mkdir(exist_ok=True, parents=True)

    # Load Parsl configuration
    if local and not parsl_card_path:
<<<<<<< HEAD
        log.info("Using Parsl mode: local (ThreadPool)")
        parsl_cfg = build_parsl_config_from_card(OmegaConf.create({"type": "local"}))
=======
        print("Using Parsl mode: local (dual HTEX)")
        local_card_path = Path("config/parsl/local.yaml")
        if not local_card_path.exists():
            raise FileNotFoundError(f"Local card not found: {local_card_path}")
        parsl_cfg = load_parsl_config_from_card(local_card_path, [])
>>>>>>> c0f6ce6e
    elif parsl_card_path:
        card_path = Path(parsl_card_path)
        if not card_path.is_absolute():
            card_path = Path.cwd() / card_path
        if not card_path.exists():
            raise FileNotFoundError(f"Parsl card not found: {card_path}")
        log.info("Using Parsl card: %s", card_path)
        if parsl_overrides:
            log.info("  Overrides: %s", parsl_overrides)
        parsl_cfg = load_parsl_config_from_card(card_path, parsl_overrides or [])
    else:
        raise ValueError("Must specify either local=True or parsl_card_path")

    # Load Parsl
    parsl.load(parsl_cfg)

    # Load experiment configuration
    log.info("Loading experiment config from %s...", config_path)
    exp = OmegaConf.load(config_path)

    # Extract problems and methods
    problems = list(exp.get("problems", []))
    methods = list(exp.get("methods", ["sgld", "vi", "mclmc"]))

    log.info("=== Optuna Workflow Configuration ===")
    log.info("Problems: %d", len(problems))
    log.info("Methods: %s", methods)
    log.info("Max trials per (problem, method): %d", max_trials_per_method)
    log.info("Batch size (concurrent trials): %d", batch_size)
    log.info("HMC budget: %ds (%.1fh)", hmc_budget_sec, hmc_budget_sec / 3600)
    log.info("Method budget: %ds (%.1fmin)", method_budget_sec, method_budget_sec / 60)
    log.info("Artifacts: %s, Results: %s", artifacts_dir, results_dir)

    # ========================================================================
    # Stage 1: Compute HMC References
    # ========================================================================

    log.info("=== Stage 1: Computing HMC References ===")
    ref_futs = {}
    ref_meta = {}  # pid -> {llc_ref, se_ref, ...}

    for p in problems:
        # Normalize problem spec to dict
        problem_spec = OmegaConf.to_container(p, resolve=True)
        pid = problem_id(problem_spec)
        out_ref = artifacts_dir / "problems" / pid / "ref.json"
        out_ref.parent.mkdir(parents=True, exist_ok=True)

        log.info("  Problem %s:", pid)
        log.info("    Spec: %s", problem_spec)

        # Check if reference already exists
        if out_ref.exists():
            log.info("    Reference exists, loading from %s", out_ref)
            ref_meta[pid] = json.loads(out_ref.read_text())
        else:
<<<<<<< HEAD
            log.info("    Submitting HMC reference computation...")
=======
            print("    Submitting HMC reference computation → htex64...")
>>>>>>> c0f6ce6e
            ref_futs[pid] = compute_hmc_reference(
                problem_spec, str(out_ref), budget_sec=hmc_budget_sec, executor="htex64"
            )

    # Wait for missing references to complete
    log.info("  Waiting for %d HMC references to complete...", len(ref_futs))
    for pid, fut in ref_futs.items():
        try:
            ref_meta[pid] = fut.result()
            log.info("    ✓ %s: LLC_ref = %.4f", pid, ref_meta[pid]["llc_ref"])
        except Exception as e:
            log.error("    ✗ %s: FAILED - %s", pid, e)
            raise

    log.info("  All %d HMC references ready", len(ref_meta))

    # ========================================================================
    # Stage 2: Optuna Optimization (ask-and-tell loop)
    # ========================================================================

    log.info("=== Stage 2: Hyperparameter Optimization ===")

    # Storage for Optuna studies (in-memory + periodic pickle)
    study_dir = results_dir / "studies" / "optuna_llc"
    study_dir.mkdir(parents=True, exist_ok=True)

    def save_study(study, path):
        """Save Optuna study to pickle (for resume)."""
        path.write_bytes(pickle.dumps(study))

    # Results accumulator
    all_rows = []

    # For each problem × method, run Optuna optimization
    for p in problems:
        problem_spec = OmegaConf.to_container(p, resolve=True)
        pid = problem_id(problem_spec)
        llc_ref = float(ref_meta[pid]["llc_ref"])

        log.info("  Problem %s (LLC_ref = %.4f)", pid, llc_ref)

        for method_name in methods:
            log.info("    Method: %s", method_name)

            # Determine executor based on method's typical precision
            # MCLMC uses float64, SGLD/VI use float32
            method_executor = "htex64" if method_name == "mclmc" else "htex32"

            # Create Optuna study
            study_name = f"{pid}:{method_name}"
            study = optuna.create_study(
                direction="minimize",
                study_name=study_name,
                sampler=optuna.samplers.TPESampler(seed=42),
            )

            # In-flight trials tracking
            inflight = {}  # future -> (trial, trial_id, run_dir)
            submitted = 0

            def submit_one():
                """Submit one trial to Parsl."""
                nonlocal submitted

                # Ask Optuna for hyperparameters
                t = study.ask()
                hp = suggest_method_params(t, method_name)

                # Create trial manifest
                manifest = {
                    "pid": pid,
                    "method": method_name,
                    "hyperparams": hp,
                    "seed": int(t.number),
                    "budget_sec": method_budget_sec,
                }
                tid = trial_id(manifest)

                # Prepare run directory
                run_dir = artifacts_dir / "runs" / pid / method_name / tid
                run_dir.mkdir(parents=True, exist_ok=True)
                (run_dir / "manifest.json").write_text(json.dumps(manifest, indent=2))

                # Build method config
                method_cfg = {"name": method_name, **hp}

                # Submit Parsl app with appropriate executor
                fut = run_method_trial(
                    problem_spec,
                    method_cfg,
                    llc_ref,
                    str(run_dir / "metrics.json"),
                    budget_sec=method_budget_sec,
                    seed=int(t.number),
                    executor=method_executor,
                )

                inflight[fut] = (t, tid, run_dir)
                submitted += 1

                return fut

            # Prime the pump: fill initial batch
<<<<<<< HEAD
            log.info(
                "      Submitting initial batch of %d trials...",
                min(batch_size, max_trials_per_method),
            )
=======
            initial_batch = min(batch_size, max_trials_per_method)
            print(f"      Submitting initial batch of {initial_batch} trials...")
>>>>>>> c0f6ce6e
            while submitted < min(batch_size, max_trials_per_method):
                submit_one()

            # Main loop: process completions and refill batch
            log.info("      Running optimization loop (max %d trials)...", max_trials_per_method)
            while len(study.trials) < max_trials_per_method:
                # Check for completed futures
                done = [f for f in list(inflight.keys()) if f.done()]

                if not done:
                    time.sleep(1)
                    continue

                # Process completed trials
                for f in done:
                    t, tid, run_dir = inflight.pop(f)

                    try:
                        result = f.result()  # dict: {llc_hat, se_hat, runtime_sec, ...}
                    except Exception as e:
                        # Penalize crashed trials with large objective
                        log.error("        Trial %s FAILED: %s", tid, e)
                        study.tell(t, float("inf"))
                        continue

                    # Extract LLC and compute objective
                    llc_hat = float(result["llc_hat"])
                    obj = objective_from_metrics(llc_hat, llc_ref, huber_delta=None)

                    # Persist metrics with objective
                    metrics = {
                        **result,
                        "objective": obj,
                        "llc_ref": llc_ref,
                        "pid": pid,
                        "method": method_name,
                        "trial_id": tid,
                    }
                    (run_dir / "metrics.json").write_text(json.dumps(metrics, indent=2))

                    # Tell Optuna
                    study.tell(t, obj)

                    # Add to results
                    all_rows.append(metrics)

                    # Log progress
                    error_pct = abs(llc_hat - llc_ref) / llc_ref * 100
                    log.info(
                        "        Trial %d/%d: LLC=%.4f, error=%.1f%%, obj=%.4f",
                        len(study.trials),
                        max_trials_per_method,
                        llc_hat,
                        error_pct,
                        obj,
                    )

                    # Refill batch if under budget
                    if submitted < max_trials_per_method:
                        submit_one()

                # Periodic study checkpoint
                if len(study.trials) % 10 == 0:
                    save_study(study, study_dir / f"{study_name}.pkl")

            # Final study save
            save_study(study, study_dir / f"{study_name}.pkl")

            # Report best trial
            best_trial = study.best_trial
            if best_trial.value == float("inf"):
                log.warning("      ⚠ All trials failed - no valid hyperparameters found")
            else:
                log.info("      ✓ Best trial: obj=%.4f", best_trial.value)
                log.info("        Hyperparams: %s", best_trial.params)

    # ========================================================================
    # Stage 3: Aggregate Results
    # ========================================================================

    log.info("=== Stage 3: Aggregating Results ===")
    df = pd.DataFrame(all_rows)
    output_path = results_dir / "optuna_trials.parquet"
    df.to_parquet(output_path, index=False)

    log.info("  Wrote %d trials to %s", len(df), output_path)
    log.info("✓ Optuna workflow complete!")

    # Clean up Parsl
    parsl.clear()

    return output_path


def main():
    """CLI entry point."""
    parser = argparse.ArgumentParser(
        description="Optuna hyperparameter optimization with Parsl",
        formatter_class=argparse.RawDescriptionHelpFormatter,
        epilog=__doc__,
    )
    parser.add_argument(
        "--config",
        default="config/optuna_demo.yaml",
        help="Path to Optuna experiment config (default: config/optuna_demo.yaml)",
    )
    parser.add_argument(
        "--parsl-card",
        default=None,
        help="Path to Parsl YAML card (e.g., config/parsl/slurm/cpu.yaml)",
    )
    parser.add_argument(
        "--set",
        dest="parsl_sets",
        action="append",
        default=[],
        help="Override Parsl card values (OmegaConf dotlist), e.g.: --set walltime=04:00:00",
    )
    parser.add_argument(
        "--local",
        action="store_true",
        help="Use local HTEX executors (equivalent to --parsl-card config/parsl/local.yaml)",
    )
    parser.add_argument(
        "--max-trials",
        type=int,
        default=200,
        help="Maximum trials per (problem, method) (default: 200)",
    )
    parser.add_argument(
        "--batch-size",
        type=int,
        default=32,
        help="Concurrent trials per (problem, method) (default: 32)",
    )
    parser.add_argument(
        "--hmc-budget",
        type=int,
        default=36000,
        help="HMC reference time budget in seconds (default: 36000 = 10h)",
    )
    parser.add_argument(
        "--method-budget",
        type=int,
        default=6000,
        help="Method trial time budget in seconds (default: 6000 = 100min)",
    )
    parser.add_argument(
        "--artifacts-dir",
        default="artifacts",
        help="Directory for artifacts (default: artifacts, relative to CWD)",
    )
    parser.add_argument(
        "--results-dir",
        default="results",
        help="Directory for results (default: results, relative to CWD)",
    )

    args = parser.parse_args()

    # Configure logging at entrypoint
    configure_logging()

    # Run workflow
    log.info("Using Optuna config: %s", args.config)

    try:
        output_path = run_optuna_workflow(
            config_path=args.config,
            parsl_card_path=args.parsl_card,
            parsl_overrides=args.parsl_sets,
            local=args.local,
            max_trials_per_method=args.max_trials,
            batch_size=args.batch_size,
            hmc_budget_sec=args.hmc_budget,
            method_budget_sec=args.method_budget,
            artifacts_dir=args.artifacts_dir,
            results_dir=args.results_dir,
        )
        log.info("✓ Results: %s", output_path)
    except Exception as e:
        log.error("✗ Workflow failed: %s", e)
        raise


if __name__ == "__main__":
    main()<|MERGE_RESOLUTION|>--- conflicted
+++ resolved
@@ -32,12 +32,8 @@
 from omegaconf import OmegaConf
 
 from lambda_hat.id_utils import problem_id, trial_id
-<<<<<<< HEAD
 from lambda_hat.logging_config import configure_logging
-from lambda_hat.parsl_cards import build_parsl_config_from_card, load_parsl_config_from_card
-=======
 from lambda_hat.parsl_cards import load_parsl_config_from_card
->>>>>>> c0f6ce6e
 from lambda_hat.runners.parsl_apps import compute_hmc_reference, run_method_trial
 
 log = logging.getLogger(__name__)
@@ -152,16 +148,11 @@
 
     # Load Parsl configuration
     if local and not parsl_card_path:
-<<<<<<< HEAD
-        log.info("Using Parsl mode: local (ThreadPool)")
-        parsl_cfg = build_parsl_config_from_card(OmegaConf.create({"type": "local"}))
-=======
-        print("Using Parsl mode: local (dual HTEX)")
+        log.info("Using Parsl mode: local (dual HTEX)")
         local_card_path = Path("config/parsl/local.yaml")
         if not local_card_path.exists():
             raise FileNotFoundError(f"Local card not found: {local_card_path}")
         parsl_cfg = load_parsl_config_from_card(local_card_path, [])
->>>>>>> c0f6ce6e
     elif parsl_card_path:
         card_path = Path(parsl_card_path)
         if not card_path.is_absolute():
@@ -218,11 +209,7 @@
             log.info("    Reference exists, loading from %s", out_ref)
             ref_meta[pid] = json.loads(out_ref.read_text())
         else:
-<<<<<<< HEAD
-            log.info("    Submitting HMC reference computation...")
-=======
-            print("    Submitting HMC reference computation → htex64...")
->>>>>>> c0f6ce6e
+            log.info("    Submitting HMC reference computation → htex64")
             ref_futs[pid] = compute_hmc_reference(
                 problem_spec, str(out_ref), budget_sec=hmc_budget_sec, executor="htex64"
             )
@@ -326,15 +313,8 @@
                 return fut
 
             # Prime the pump: fill initial batch
-<<<<<<< HEAD
-            log.info(
-                "      Submitting initial batch of %d trials...",
-                min(batch_size, max_trials_per_method),
-            )
-=======
             initial_batch = min(batch_size, max_trials_per_method)
-            print(f"      Submitting initial batch of {initial_batch} trials...")
->>>>>>> c0f6ce6e
+            log.info("      Submitting initial batch of %d trials...", initial_batch)
             while submitted < min(batch_size, max_trials_per_method):
                 submit_one()
 
