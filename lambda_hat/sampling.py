--- conflicted
+++ resolved
@@ -868,9 +868,6 @@
     )
     algo_timings = first_result["timings"]
     algo_work = first_result["work"]
-<<<<<<< HEAD
-
-=======
 
     # Validate that algorithm returns only vmap-compatible types (arrays/scalars)
     # Prevents errors like "PjitFunction is not a valid JAX type"
@@ -882,7 +879,6 @@
         (first_result["lambda_hat"], first_result["traces"], first_result["extras"])
     ), f"VI algorithm '{config.algo}' returned non-JAX objects; see docs/flow_vmap_issues.md"
 
->>>>>>> 2b09ce34
     # Vmap across chains: returns (lambda_hats, all_traces, all_extras)
     results = jax.vmap(run_one_chain)(chain_keys)
     lambda_hats, all_traces, all_extras = results
@@ -928,15 +924,6 @@
         # Common diagnostics (all VI algorithms provide these)
         "grad_norm": all_traces["grad_norm"],
         # Algorithm-specific traces (only include if present)
-<<<<<<< HEAD
-        **{k: all_traces[k] for k in [
-            "elbo_like", "logq", "radius2", "resp_entropy",  # MFA-specific
-            "pi_min", "pi_max", "pi_entropy",  # MFA mixture weights
-            "D_sqrt_min", "D_sqrt_max", "D_sqrt_med",  # MFA covariance
-            "A_col_norm_max",  # MFA low-rank factor
-            "d_latent", "sigma_perp",  # Flow-specific
-        ] if k in all_traces},
-=======
         **{
             k: all_traces[k]
             for k in [
@@ -956,7 +943,6 @@
             ]
             if k in all_traces
         },
->>>>>>> 2b09ce34
     }
 
     # Use timings from algorithm and override total with actual wall time
